--- conflicted
+++ resolved
@@ -105,17 +105,15 @@
 :TOC:      0
 :END:
 
-<<<<<<< HEAD
 *** 1.2-pre
 
 *Additions*
 +  Allow ~magit-todos-list~ to work outside git repos.
-=======
+
 *** 1.1.1
 
 *Fixes*
 +  Ensure mode is activated in ~magit-todos-update~ command.  (Fixes #54.  Thanks to [[https://github.com/smaret][Sebastien Maret]].)
->>>>>>> b2f2aacb
 
 *** 1.1
 
