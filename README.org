--- conflicted
+++ resolved
@@ -133,18 +133,16 @@
 :TOC:      0
 :END:
 
-<<<<<<< HEAD
 *** 1.5-pre
 
 *Added*
 +  Support for remote repositories accessed via TRAMP.  See [[#TRAMP][usage notes]].
 +  Ivy history support.  (Thanks to [[https://github.com/leungbk][Brian Leung]].)
-=======
+
 *** 1.4.2
 
 *Fixed*
 +  Refreshing =magit-todos-list= buffer.  ([[https://github.com/alphapapa/magit-todos/issues/92][#92]].  Thanks to [[https://github.com/filalex77][Oleksii Filonenko]] and [[https://github.com/hlissner][Henrik Lissner]] for reporting.)
->>>>>>> dc292694
 
 *** 1.4.1
 
