#+BEGIN_HTML
<a href=https://alphapapa.github.io/dont-tread-on-emacs/><img src="dont-tread-on-emacs-150.png" align="right"></a>
#+END_HTML

* magit-todos

  [[https://melpa.org/#/magit-todos][file:https://melpa.org/packages/magit-todos-badge.svg]] [[https://stable.melpa.org/#/magit-todos][file:https://stable.melpa.org/packages/magit-todos-badge.svg]]

This package displays keyword entries from source code comments and Org files in the Magit status buffer.  Activating an item jumps to it in its file.  By default, it uses keywords from [[https://github.com/tarsius/hl-todo][hl-todo]], minus a few (like =NOTE=).

** Contents
:PROPERTIES:
:TOC:      siblings
:END:
    -  [[#screenshots][Screenshots]]
    -  [[#installation][Installation]]
    -  [[#usage][Usage]]
    -  [[#changelog][Changelog]]
    -  [[#credits][Credits]]

** Screenshots

[[screenshots/matrix.png]]

Org headings can optionally be fontified as such, and sorting can be customized (this shows sorting by filename, then keyword, then buffer position):

[[screenshots/org.png]]

Items can also be automatically grouped in a customizable way, which can be helpful in large repos:

[[screenshots/emacs-grouped.png]]

This shows grouping items by the first path component, then keyword, then filename, and with optional keyword header fontification:

[[screenshots/emacs-grouped-by-path.png]]

** Installation
:PROPERTIES:
:TOC:      0
:END:

*** External scanner

One of the following external scanners is required:

+  [[https://github.com/BurntSushi/ripgrep][ripgrep]]
+  =git grep= (built with PCRE support)
+  GNU =grep= (built with PCRE support)

Most Linux systems should have the latter two by default, but some non-standard systems may not.  For example, on MacOS you may use [[https://brew.sh/][Homebrew]] to install =ripgrep=, or =git= with PCRE support, like: ~brew reinstall --with-pcre2 git~.

*** Emacs package

If you installed from MELPA, you're done!

**** Manually

Install these required packages:

-  =async=
-  =dash=
-  =f=
-  =hl-todo=
-  =magit=
-  =pcre2el=
-  =s=

Then put this file in your =load-path=, and put this in your init file:

#+BEGIN_SRC elisp
  (require 'magit-todos)
#+END_SRC

** Usage
:PROPERTIES:
:TOC:      0
:END:

Activate =magit-todos-mode=.  Then open a Magit status buffer, or run ~magit-todos-list~ to show a dedicated to-do list buffer.

*** Key bindings

*In Magit status buffer:*
+  @@html:<kbd>@@j T@@html:</kbd>@@ :: Jump to the to-do list.  If the section is empty (e.g. when using manual updates), it will scan for items.

*With point in to-do list:*
+  @@html:<kbd>@@j l@@html:</kbd>@@ :: Open dedicated to-do list buffer.
+  @@html:<kbd>@@RET@@html:</kbd>@@ :: Show item at point.
+  @@html:<kbd>@@SPC@@html:</kbd>@@ :: Peek at the item at point.
+  @@html:<kbd>@@j T@@html:</kbd>@@ :: When configured for manual updates, manually update the to-do list.

*** Tips

+  Customize settings in the =magit-todos= group.
+  Use dir-local variables to set per-repository settings.  For example, to exclude files and directories from being scanned for to-dos in a repo:
     1.  From a buffer in the repo's directory (like a ~magit-status~ buffer), run the command ~add-dir-local-variable~.
     2.  Choose the mode ~magit-status-mode~.
     3.  Choose the variable ~magit-todos-exclude-globs~.
     4.  Input the glob value, like ~("*.html")~ to exclude HTML files.  (Note that the input is read as a lisp value, and this variable must be a list of strings.)
     5.  Now Emacs will remember that setting in that repository.  (You may also want to commit the =.dir-locals.el= file to the repo.)
+  The ~magit-todos-list~ command also works outside of git repos.

** Changelog
:PROPERTIES:
:TOC:      0
:END:

<<<<<<< HEAD
*** 1.2-pre

*Additions*
+  Allow ~magit-todos-list~ to work outside git repos.
=======
*** 1.1.3

*Fixes*
+  Update ~magit-todos-list~ for Magit [[https://github.com/magit/magit/commit/40616d7ba57b7c491513e4130d82371460f9e94d][change]].  (Fixes [[https://github.com/alphapapa/magit-todos/issues/55][#55]].  Thanks to [[https://github.com/Oghma][Matteo Lisotto]].)
>>>>>>> 2bfe07d8

*** 1.1.2

*Fixes*
+  Convert ~magit-todos-depth~ setting appropriately for =rg= scanner.

*** 1.1.1

*Fixes*
+  Ensure mode is activated in ~magit-todos-update~ command.  (Fixes #54.  Thanks to [[https://github.com/smaret][Sebastien Maret]].)

*** 1.1

*Additions*
+  Dedicated to-do list buffer.
+  Option ~magit-todos-exclude-globs~, a list of glob patterns to ignore when searching for to-do items.
+  Kill running scans when Magit status buffer is closed.

*Changes*
+  Remove dependency on ~a~.
+  Remove dependency on =anaphora=.

*Fixes*
+  Add missing ~cl-~ prefix.  Thanks to [[https://github.com/jellelicht][Jelle Licht]].

*** 1.0.4

*Fixes*
+  Fix =find|grep= scanner ([[https://github.com/alphapapa/magit-todos/issues/46][issue 46]]).  Thanks to [[https://github.com/Ambrevar][Pierre Neidhardt]].

*** 1.0.3

*Fixes*
+  Define variables earlier to avoid compiler warnings.
+  Remove unused var ~magit-todos-ignore-file-suffixes~.

*** 1.0.2

*Fixes*
+  ~regexp-quote~ item keywords when jumping to an item.  (Fixes #36.  Thanks to [[https://github.com/dfeich][Derek Feichtinger]].)
+  Ensure =grep= supports =--perl-regexp=.
+  Warn when unable to find a suitable scanner (i.e. =rg=, or a PCRE-compatible version of =git= or =grep=).

*** 1.0.1

*Fixes*
+  Test whether =git grep= supports =--perl-regexp= by checking its =--help= output, rather than doing a search and checking for an error.
+  ~message~ instead of ~error~ for weird behavior.  (This message exists to help track down an inconsequential bug.)
+  Remove unused ~magit-todos-ignore-directories~ option.  (To be replaced in a future release.)

*** 1.0.0

Initial release.

** Credits

+  This package was inspired by [[https://github.com/danielma/magit-org-todos.el][magit-org-todos]].
+  The =ag= support was made much simpler by the great [[https://github.com/joddie/pcre2el][pcre2el]] package by Jon Oddie.
+  Thanks to [[https://github.com/zhaojiangbin][Jiangbin Zhao]] for his extensive testing and feedback.

** License
:PROPERTIES:
:TOC:      ignore
:END:

GPLv3

# Local Variables:
# before-save-hook: org-make-toc
# End:<|MERGE_RESOLUTION|>--- conflicted
+++ resolved
@@ -105,17 +105,15 @@
 :TOC:      0
 :END:
 
-<<<<<<< HEAD
 *** 1.2-pre
 
 *Additions*
 +  Allow ~magit-todos-list~ to work outside git repos.
-=======
+
 *** 1.1.3
 
 *Fixes*
 +  Update ~magit-todos-list~ for Magit [[https://github.com/magit/magit/commit/40616d7ba57b7c491513e4130d82371460f9e94d][change]].  (Fixes [[https://github.com/alphapapa/magit-todos/issues/55][#55]].  Thanks to [[https://github.com/Oghma][Matteo Lisotto]].)
->>>>>>> 2bfe07d8
 
 *** 1.1.2
 
