#+TITLE: magit-todos

# NOTE: To avoid having this in the info manual, we use HTML rather than Org syntax; it still appears with the GitHub renderer.
#+HTML: <a href="https://melpa.org/#/magit-todos"><img src="https://melpa.org/packages/magit-todos-badge.svg"></a> <a href="https://stable.melpa.org/#/magit-todos"><img src="https://stable.melpa.org/packages/magit-todos-badge.svg"></a>

This package displays keyword entries from source code comments and Org files in the Magit status buffer.  Activating an item jumps to it in its file.  By default, it uses keywords from [[https://github.com/tarsius/hl-todo][hl-todo]], minus a few (like =NOTE=).

* Contents
:PROPERTIES:
:TOC:      :include siblings :ignore this :depth 0
:END:

:CONTENTS:
- [[#installation][Installation]]
- [[#usage][Usage]]
- [[#changelog][Changelog]]
- [[#credits][Credits]]
:END:

* Screenshots
:PROPERTIES:
:TOC:      :ignore (this)
:END:

[[screenshots/matrix.png]]

Items from Org files can be displayed, and can be fontified like in Org buffers:

[[screenshots/fancy-org.png]]

Items can also be automatically grouped in a customizable way, which can be helpful in large repos:

[[screenshots/emacs-grouped.png]]

This shows grouping items by the first path component, then keyword, then filename, and with optional keyword header fontification:

[[screenshots/emacs-grouped-by-path.png]]

Items in =KEYWORD(username):= format are also read:

[[screenshots/thiderman.png]]

Items specific to the current branch (or =git diff=) can be displayed in a separate list:

[[screenshots/branch-list.png]]

* Installation
:PROPERTIES:
:TOC:      :ignore descendants
:END:

** External scanner

One of the following external scanners is required:

+  [[https://github.com/BurntSushi/ripgrep][ripgrep]]
+  =git grep= (built with PCRE support)
+  GNU =grep= (built with PCRE support)

Most Linux systems should have the latter two by default, but some non-standard systems may not.  For example, on MacOS you may use [[https://brew.sh/][Homebrew]] to install =ripgrep=, or =git= with PCRE support, like: ~brew reinstall --with-pcre2 git~.

** Emacs package

If you installed from MELPA, you're done!

*** Manually

Install these required packages:

-  =async=
-  =dash=
-  =f=
-  =hl-todo=
-  =magit=
-  =pcre2el=
-  =s=

Then put this file in your =load-path=, and put this in your init file:

#+BEGIN_SRC elisp
  (require 'magit-todos)
#+END_SRC

* Usage
:PROPERTIES:
:TOC:      :include descendants :depth 1 :local (depth)
:END:

:CONTENTS:
- [[#key-bindings][Key bindings]]
- [[#commands][Commands]]
- [[#tips][Tips]]
:END:

Activate ~magit-todos-mode~.  Then open a Magit status buffer, or run ~magit-todos-list~ to show a dedicated to-do list buffer.

To activate ~magit-todos-mode~ automatically, a recommended configuration for your init file is:

#+begin_src elisp
  (use-package magit-todos
    :after magit
    :config (magit-todos-mode 1))
#+end_src

** Key bindings

*In Magit status buffer:*
+  @@html:<kbd>@@j T@@html:</kbd>@@ :: Jump to the to-do list.  If the section is empty (e.g. when using manual updates), it will scan for items.

*With point in to-do list:*
+  @@html:<kbd>@@b@@html:</kbd>@@ :: Show branch (=git diff=) to-do list.
+  @@html:<kbd>@@B@@html:</kbd>@@ :: Set commit reference used in branch to-do list.
+  @@html:<kbd>@@j T@@html:</kbd>@@ :: When configured for manual updates, manually update the to-do list.
+  @@html:<kbd>@@j l@@html:</kbd>@@ :: Open dedicated to-do list buffer.
+  @@html:<kbd>@@RET@@html:</kbd>@@ :: Show item at point, or open dedicated buffer if point is on top heading.
+  @@html:<kbd>@@SPC@@html:</kbd>@@ :: Peek at the item at point.

** Commands

+  =magit-todos-mode= :: Activate =magit-todos-mode=, which automatically inserts the to-do list in Magit status buffers.
+  =magit-todos-list= :: Display the to-do list in a separate buffer.  This also works outside of git repos.

Helm and Ivy are also supported.  Note that the =helm= and =ivy= packages are not required, nor does this package depend on them; they are only used if present.  Note as well that these commands can be used directly from source buffers, independently of Magit.

+  =helm-magit-todos= :: Display the project to-do list with Helm.
+  =ivy-magit-todos= :: Display the project to-do list with Ivy.

** Tips

+  Customize settings in the =magit-todos= group.
+  Use dir-local variables to set per-repository settings.  For example, to exclude files and directories from being scanned for to-dos in a repo:
     1.  From a buffer in the repo's directory (like a ~magit-status~ buffer), run the command ~add-dir-local-variable~.
     2.  Choose the mode ~magit-status-mode~.
     3.  Choose the variable ~magit-todos-exclude-globs~.
     4.  Input the glob value, like ~("*.html")~ to exclude HTML files.  (Note that the input is read as a lisp value, and this variable must be a list of strings.)
     5.  Now Emacs will remember that setting in that repository.  (You may also want to commit the =.dir-locals.el= file to the repo.)
+  The ~magit-todos-list~ command also works outside of git repos.

*** TRAMP
:PROPERTIES:
:CUSTOM_ID: TRAMP
:END:

=magit-todos= attempts to work in remote repositories accessed via TRAMP.  Note that if TRAMP can't find the scanner configured in =magit-todos-scanner=, you may need to use directory-local variables to either add the correct path to =tramp-remote-path= or choose a different scanner.

* Changelog
:PROPERTIES:
:TOC: :ignore descendants
:END:

<<<<<<< HEAD
** 1.8-pre

*Changes*
+ Option ~magit-todos-keyword-suffix~ defaults to allowing suffixes to be enclosed by parentheses or brackets (rather than just parentheses).
+ Minor improvements to warnings about files containing very long lines: display as messages instead of warnings, and signal errors from outside the process sentinel.
=======
** 1.7.1

*Fixes*
+ Don't run branch scanner on a branch without a merge base relative to the main branch.  ([[https://github.com/alphapapa/magit-todos/issues/153][#153]].  Thanks to [[https://github.com/Shinmera][Yukari Hafner]] for reporting.)
+ Keymap parent in status buffer's to-do section.  ([[https://github.com/alphapapa/magit-todos/issues/143][#143]].  Thanks to [[https://github.com/mpaulmier][Matthias Paulmier]].)
>>>>>>> a2396aae

** 1.7

*Changed*
+ Improve behavior when scanner backend exits with an error.  (Now an error is signaled and the command's output is shown.)
+ Option ~magit-todos-branch-list-merge-base-ref~ defaults to nil, which automatically detects the default branch name using function ~magit-main-branch~. ([[https://github.com/alphapapa/magit-todos/issues/151][#151]].  Thanks to [[https://github.com/bcc32][Aaron Zeng]] for reporting.)

*Fixed*
+ Updated ~find|grep~ scanner for newer versions of GNU ~find~ that interpret some arguments differently.  (Tested on v4.8.0.)
+ Prevent leading ~./~ in filenames when used with ~rg~ scanner.  ([[https://github.com/alphapapa/magit-todos/pull/148][#148]].  Thanks to [[https://github.com/wentasah][Michal Sojka]] for reporting.)

** 1.6

+  Emacs 26.1 or later is now required.

*Added*
+  Option =magit-todos-submodule-list= controls whether to-dos in submodules are displayed (default: off).  (Thanks to [[https://github.com/matsievskiysv][Matsievskiy S.V.]])
+  Option ~magit-todos-insert-after~, which replaces ~magit-todos-insert-at~.  (The new option is more flexible, and it is automatically set from the old one's value.)
+  Option ~magit-todos-filename-filter~, which can be used to shorten filenames.  (Thanks to [[https://github.com/matsievskiysv][Matsievskiy S.V.]])

*Changed*
+  Option =magit-todos-exclude-globs= now excludes the `.git/` directory by default.  (Thanks to [[https://github.com/Amorymeltzer][Amorymeltzer]].)
+  Library ~org~ is no longer loaded automatically, but only when needed.  (This can reduce load time, especially if the user's Org configuration is complex.)  ([[https://github.com/alphapapa/magit-todos/issues/120][#120]].  Thanks to [[https://github.com/meedstrom][Martin Edström]] and [[https://github.com/jsigman][Johnny Sigman]] for suggesting.)

*Fixed*
+ Regexp overflow error for very long lines.  ([[https://github.com/alphapapa/magit-todos/pull/131][#131]].  Thanks to [[https://github.com/LaurenceWarne][Laurence Warne]].)
+ Option ~magit-todos-group-by~ respects buffer- and directory-local settings.
+ Insertion of blank lines between expanded sections.
+ Section insertion position at top of buffer and when chosen section doesn't exist.  ([[https://github.com/alphapapa/magit-todos/issues/139][#139]].  Thanks to [[https://github.com/sluedecke][Sascha Lüdecke]] for reporting.)

*Removed*
+  Option ~magit-todos-insert-at~, replaced by ~magit-todos-insert-after~.  (The old option will be removed in v1.8; customizations of it should be removed.)

*Internal*
+  Define jumper keys using a Transient suffix.
+  Use new git-testing function in Magit for remote directories.  ([[https://github.com/alphapapa/magit-todos/pull/126][#126]].  Thanks to [[https://github.com/maxhollmann][Max Hollmann]].)

** 1.5.3

*Fixes*
+  Remove face from indentation.  (Thanks to [[https://github.com/Alexander-Miller][Alexander Miller]].)

** 1.5.2

*Fixes*
+  Use =magit-todos-exclude-globs= in branch todo list.

** 1.5.1

*Fixes*
+  Add insertion function to end of =magit-status-sections-hook=.

** 1.5

*Added*
+  Support for remote repositories accessed via TRAMP.  See [[#TRAMP][usage notes]].
+  Ivy history support.  (Thanks to [[https://github.com/leungbk][Brian Leung]].)
+  Option =magit-todos-branch-list-merge-base-ref=.
+  Command =magit-todos-branch-list-set-commit=, bound to =B= with point in a to-do section.

*Changed*
+  Branch todo list now uses =git merge-base= to determine the ancestor commit to compare to =HEAD=.
+  Enable list-wide key bindings on both headings and to-do items.

*Removed*
+  Option =magit-todos-branch-list-commit-ref=, replaced by option =magit-todos-branch-list-merge-base-ref=.

** 1.4.3

*Fixed*
+  Don't use =--help= option when testing =git grep= command, because it can launch a Web browser on some configurations or platforms (see [[https://github.com/alphapapa/magit-todos/issues/43][#43]]).
+  Caching when branch diff list is displayed.
+  Commands =magit-section-forward= / =backward= sometimes skipped sections (see [[https://github.com/alphapapa/magit-todos/issues/66][#66]]).

** 1.4.2

*Fixed*
+  Refreshing =magit-todos-list= buffer.  ([[https://github.com/alphapapa/magit-todos/issues/92][#92]].  Thanks to [[https://github.com/filalex77][Oleksii Filonenko]] and [[https://github.com/hlissner][Henrik Lissner]] for reporting.)

** 1.4.1

*Fixed*
+  Compiler warning.

** 1.4

*Added*
+  Commands =helm-magit-todos= and =ivy-magit-todos=, which display items with Helm and Ivy.  (Note that Helm and Ivy are not required, nor does this package depend on them; they are only used if present.)

*Fixed*
+  Warn about files containing lines too long for Emacs's regexp matcher to handle, rather than aborting the scan ([[https://github.com/alphapapa/magit-todos/issues/63][#63]]).

*Updated*
+  Use =magit-setup-buffer= instead of =magit-mode-setup=.

*Internal*
+  Add synchronous mode to scanner functions, which return results directly usable by other code.

** 1.3

*Added*
+  Branch diff task list.  See new options =magit-todos-branch-list= and =magit-todos-branch-list-commit-ref=, and command =magit-todos-branch-list-toggle=, bound to =b= with point on to-do list heading.  ([[https://github.com/alphapapa/magit-todos/issues/30][#30]], [[https://github.com/alphapapa/magit-todos/issues/77][#77]], [[https://github.com/alphapapa/magit-todos/pull/82][#82]].  Thanks to [[https://github.com/itamarst][Itamar Turner-Trauring]] and [[https://github.com/arronmabrey][Arron Mabrey]] for the suggestion, and to [[https://github.com/smaret][Sébastien Maret]] for implementing the commit-ref option.)

*Internal*
+  Put newline in section headings.  ([[https://github.com/alphapapa/magit-todos/pull/68][#68]].  Thanks to [[https://github.com/vermiculus][Sean Allred]].)

** 1.2

*Added*
+  Allow ~magit-todos-list~ to work outside git repos.
+  Option ~magit-todos-keyword-suffix~ replaces ~magit-todos-require-colon~, allowing for common and custom suffixes after item keywords (e.g. to match items like =TODO(user):=).  (Fixes [[https://github.com/alphapapa/magit-todos/issues/56][#56]].  Thanks to [[https://github.com/thiderman][Lowe Thiderman]] for suggesting.)
+  Optionally group and sort by item suffixes (e.g. handy when suffixes contain usernames).
+  Bind @@html:<kbd>@@RET@@html:</kbd>@@ on top-level =TODOs= section heading to ~magit-todos-list~ command.

*Fixed*
+  Don't fontify section item counts.  (Thanks to [[https://github.com/m-cat][Marcin Swieczkowski]].)

*Worked Around*
+  Issue in =async= regarding deleted buffers/processes.  This is not an ideal solution, but it solves the problem for now.

*Removed*
+ Option ~magit-todos-require-colon~, replaced by ~magit-todos-keyword-suffix~.

** 1.1.8

*Fixed*
+  Properly unbind key when mode is disabled. ([[https://github.com/alphapapa/magit-todos/pull/74][#74]].  Thanks to [[https://github.com/akirak][Akira Komamura]].)
+  Don't show message when key is already bound correctly.  ([[https://github.com/alphapapa/magit-todos/pull/75][#75]].  Thanks to [[https://github.com/akirak][Akira Komamura]].)

** 1.1.7

*Fixed*
+  Disable undo in hidden Org fontification buffer.
+  Expand top-level to-do list in ~magit-todos-list~ buffer.

** 1.1.6

*Fixed*
+  Insert root section in ~magit-todos-list~ command.  (Really fixes [[https://github.com/alphapapa/magit-todos/issues/55][#55]].  Thanks to [[https://github.com/tarsius][Jonas Bernoulli]].)

** 1.1.5

*Fixed*
+  Hide process buffers.  (Thanks to [[https://github.com/purcell][Steve Purcell]].)

** 1.1.4

*Fixes*
+  ~magit-todos-depth~ number-to-string conversion.

** 1.1.3

*Fixes*
+  Update ~magit-todos-list~ for Magit [[https://github.com/magit/magit/commit/40616d7ba57b7c491513e4130d82371460f9e94d][change]].  (Fixes [[https://github.com/alphapapa/magit-todos/issues/55][#55]].  Thanks to [[https://github.com/Oghma][Matteo Lisotto]].)

** 1.1.2

*Fixes*
+  Convert ~magit-todos-depth~ setting appropriately for =rg= scanner.

** 1.1.1

*Fixes*
+  Ensure mode is activated in ~magit-todos-update~ command.  (Fixes #54.  Thanks to [[https://github.com/smaret][Sebastien Maret]].)

** 1.1

*Additions*
+  Dedicated to-do list buffer.
+  Option ~magit-todos-exclude-globs~, a list of glob patterns to ignore when searching for to-do items.
+  Kill running scans when Magit status buffer is closed.

*Changes*
+  Remove dependency on ~a~.
+  Remove dependency on =anaphora=.

*Fixes*
+  Add missing ~cl-~ prefix.  Thanks to [[https://github.com/jellelicht][Jelle Licht]].

** 1.0.4

*Fixes*
+  Fix =find|grep= scanner ([[https://github.com/alphapapa/magit-todos/issues/46][issue 46]]).  Thanks to [[https://github.com/Ambrevar][Pierre Neidhardt]].

** 1.0.3

*Fixes*
+  Define variables earlier to avoid compiler warnings.
+  Remove unused var ~magit-todos-ignore-file-suffixes~.

** 1.0.2

*Fixes*
+  ~regexp-quote~ item keywords when jumping to an item.  (Fixes #36.  Thanks to [[https://github.com/dfeich][Derek Feichtinger]].)
+  Ensure =grep= supports =--perl-regexp=.
+  Warn when unable to find a suitable scanner (i.e. =rg=, or a PCRE-compatible version of =git= or =grep=).

** 1.0.1

*Fixes*
+  Test whether =git grep= supports =--perl-regexp= by checking its =--help= output, rather than doing a search and checking for an error.
+  ~message~ instead of ~error~ for weird behavior.  (This message exists to help track down an inconsequential bug.)
+  Remove unused ~magit-todos-ignore-directories~ option.  (To be replaced in a future release.)

** 1.0.0

Initial release.

* Credits

+  This package was inspired by [[https://github.com/danielma/magit-org-todos.el][magit-org-todos]].
+  The =ag= support was made much simpler by the great [[https://github.com/joddie/pcre2el][pcre2el]] package by Jon Oddie.
+  Thanks to [[https://github.com/zhaojiangbin][Jiangbin Zhao]] for his extensive testing and feedback.

* License
:PROPERTIES:
:TOC:      :ignore this
:END:

GPLv3

# Local Variables:
# before-save-hook: org-make-toc
# End:<|MERGE_RESOLUTION|>--- conflicted
+++ resolved
@@ -148,19 +148,17 @@
 :TOC: :ignore descendants
 :END:
 
-<<<<<<< HEAD
 ** 1.8-pre
 
 *Changes*
 + Option ~magit-todos-keyword-suffix~ defaults to allowing suffixes to be enclosed by parentheses or brackets (rather than just parentheses).
 + Minor improvements to warnings about files containing very long lines: display as messages instead of warnings, and signal errors from outside the process sentinel.
-=======
+
 ** 1.7.1
 
 *Fixes*
 + Don't run branch scanner on a branch without a merge base relative to the main branch.  ([[https://github.com/alphapapa/magit-todos/issues/153][#153]].  Thanks to [[https://github.com/Shinmera][Yukari Hafner]] for reporting.)
 + Keymap parent in status buffer's to-do section.  ([[https://github.com/alphapapa/magit-todos/issues/143][#143]].  Thanks to [[https://github.com/mpaulmier][Matthias Paulmier]].)
->>>>>>> a2396aae
 
 ** 1.7
 
